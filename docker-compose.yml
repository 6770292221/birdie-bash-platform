services:
  # Frontend React Application
  frontend:
    build: ./frontend
    container_name: birdie-bash-platform
    restart: unless-stopped
    ports:
      - "9001:9001"
    environment:
      - NODE_ENV=development
      - VITE_GATEWAY_URL=http://localhost:3000
      - VITE_API_BASE_URL=http://localhost:3000
    volumes:
      - ./frontend:/app
      - /app/node_modules
    depends_on:
      - gateway
    networks:
      - birdie-network

  # MongoDB for both auth and event services
  mongodb:
    image: mongo:7.0
    container_name: birdie-mongodb
    restart: unless-stopped
    ports:
      - "27017:27017"
    environment:
      MONGO_INITDB_ROOT_USERNAME: admin
      MONGO_INITDB_ROOT_PASSWORD: password123
    volumes:
      - mongodb_data:/data/db
      - ./docker/mongo-init.js:/docker-entrypoint-initdb.d/mongo-init.js:ro
    networks:
      - birdie-network

  # RabbitMQ for event service message queue
  rabbitmq:
    image: rabbitmq:3.12-management
    container_name: birdie-rabbitmq
    restart: unless-stopped
    ports:
      - "5672:5672" # AMQP port
      - "15672:15672" # Management UI
    environment:
      RABBITMQ_DEFAULT_USER: admin
      RABBITMQ_DEFAULT_PASS: password123
    volumes:
      - rabbitmq_data:/var/lib/rabbitmq
    healthcheck:
      test: ["CMD-SHELL", "rabbitmq-diagnostics -q ping"]
      interval: 10s
      timeout: 5s
      retries: 5
      start_period: 10s
    networks:
      - birdie-network

  # MySQL for payment service
  mysql:
    image: mysql:8.0
    container_name: birdie-mysql
    restart: unless-stopped
    ports:
      - "3306:3306"
    environment:
      MYSQL_ROOT_PASSWORD: root123
      MYSQL_DATABASE: payment_db
      MYSQL_USER: payment_user
      MYSQL_PASSWORD: payment123
    volumes:
      - mysql_data:/var/lib/mysql
      - ./docker/payment-init.sql:/docker-entrypoint-initdb.d/payment-init.sql:ro
    networks:
      - birdie-network

  # Gateway API
  gateway:
    build: ./gateway
    container_name: birdie-gateway
    restart: unless-stopped
    ports:
      - "3000:3000"
    environment:
      - NODE_ENV=development
      - PORT=3000
      - JWT_SECRET=your-secret-key
      - AUTH_SERVICE_URL=http://auth-service:3001
      - EVENT_SERVICE_URL=http://event-service:3003
      - REGISTRATION_SERVICE_URL=http://registration-service:3005
      - SETTLEMENT_SERVICE_URL=http://settlement-service:3006
    depends_on:
      - auth-service
      - event-service
      - registration-service
      - settlement-service
    networks:
      - birdie-network

  # Auth Service
  auth-service:
    build: ./auth-service
    container_name: birdie-auth-service
    restart: unless-stopped
    ports:
      - "3001:3001"
    environment:
      - NODE_ENV=development
      - PORT=3001
      - USER_DB_URI=mongodb+srv://birdie_admin:AppUser%232025%21@birdie-bash-cluster.lwadyko.mongodb.net/user?retryWrites=true&w=majority&appName=birdie-bash-cluster
    depends_on:
      - mongodb
    networks:
      - birdie-network

  # Event Service
  event-service:
    build: ./event-service
    container_name: birdie-event-service
    restart: unless-stopped
    ports:
      - "3003:3003"
    environment:
      - NODE_ENV=development
      - PORT=3003
      - EVENT_DB_URI=mongodb+srv://birdie_admin:AppUser%232025%21@birdie-bash-cluster.lwadyko.mongodb.net/event?retryWrites=true&w=majority&appName=birdie-bash-cluster
      - RABBIT_URL=amqp://admin:password123@rabbitmq:5672
      - RABBIT_EXCHANGE=events
      - ENABLE_CAPACITY_WORKER=true
      - REGISTRATION_SERVICE_URL=http://registration-service:3005
      - RABBIT_ENABLE_NOTIFY_BIND=true
    depends_on:
      mongodb:
        condition: service_started
      rabbitmq:
        condition: service_healthy
    networks:
      - birdie-network

  # Registration Service
  registration-service:
    build: ./registration-service
    container_name: birdie-registration-service
    restart: unless-stopped
    ports:
      - "3005:3005"
    environment:
      - NODE_ENV=development
      - PORT=3005
      - REG_DB_URI=mongodb+srv://birdie_admin:AppUser%232025%21@birdie-bash-cluster.lwadyko.mongodb.net/registration?retryWrites=true&w=majority&appName=birdie-bash-cluster
      - EVENT_SERVICE_URL=http://event-service:3003
      - RABBIT_URL=amqp://admin:password123@rabbitmq:5672
      - RABBIT_EXCHANGE=events
      - ENABLE_WAITLIST_WORKER=true
    depends_on:
      rabbitmq:
        condition: service_healthy
      event-service:
        condition: service_started
    networks:
      - birdie-network

  # Settlement Service
  settlement-service:
    build: ./settlement-service
    container_name: birdie-settlement-service
    restart: unless-stopped
    ports:
      - "3006:3006"
    environment:
      - NODE_ENV=development
      - PORT=3006
      - SETTLEMENT_DB_URI=mongodb+srv://birdie_admin:AppUser%232025%21@birdie-bash-cluster.lwadyko.mongodb.net/settlement?retryWrites=true&w=majority&appName=birdie-bash-cluster
      - GRPC_PORT=50051
      - GATEWAY_URL=http://birdie-gateway:3000
      - RABBIT_URL=amqp://admin:password123@rabbitmq:5672
      - RABBIT_EXCHANGE=events
      - RABBIT_LOG_PAYLOADS=true
      - RABBIT_MAX_LOG_BYTES=2048
      - RABBIT_RETRY_MS=2000
      - ENABLE_WAITLIST_WORKER=true
      - RABBIT_CONSUMER_DELAY_MS=10000
      - RABBIT_PREFETCH=1
      - RABBIT_AUTOBIND=true
      - RABBIT_AUTOBIND_ON_RETURN=false
      - RABBIT_PAYMENT_QUEUE=payment.issue
      - RABBIT_BIND_KEY=payment.settlement.issue
    depends_on:
      mongodb:
        condition: service_started
      rabbitmq:
        condition: service_healthy
    networks:
      - birdie-network

<<<<<<< HEAD
  matching-service:
    build: ./matching-service
    container_name: birdie-matching-service
    restart: unless-stopped
    ports:
      - "3008:3008"
    environment:
      - NODE_ENV=development
      - PORT=3008
      - MATCHING_DB_URI=mongodb+srv://birdie_admin:AppUser%232025%21@birdie-bash-cluster.lwadyko.mongodb.net/matching?retryWrites=true&w=majority&appName=birdie-bash-cluster
      - GRPC_PORT=50051
      - GATEWAY_URL=http://birdie-gateway:3000
      - retryWrites=true&w=majority&appName=birdie-bash-cluster
      - RABBIT_URL=amqp://admin:password123@localhost:5672
      - RABBIT_EXCHANGE=events
      - RABBIT_RETRY_MS=2000
      - RABBIT_AUTOBIND=true
      - RABBIT_BIND_QUEUE=events.debug
      - RABBIT_BIND_KEY=event.#
      - RABBIT_LOG_PAYLOADS=true
      - RABBIT_MAX_LOG_BYTES=1000
      - RABBIT_AUTO_BIND_ON_RETURN=true
      - EVENT_BASE_URL=http://event-service:3003
      - REGISTER_BASE_URL=http://registration-service:3005
      - AUTH_BASE_URL=http://auth-service:3001

    depends_on:
      - mongodb
=======
  # Payment Service
  payment-service:
    build: ./payment-service
    container_name: birdie-payment-service
    restart: unless-stopped
    ports:
      - "3002:3002"   # HTTP endpoint
      - "50051:50051" # gRPC endpoint
    env_file:
      - ./payment-service/.env.docker
>>>>>>> 687add91
    networks:
      - birdie-network

volumes:
  mongodb_data:
    driver: local
  rabbitmq_data:
    driver: local
  mysql_data:
    driver: local

networks:
  birdie-network:
    driver: bridge<|MERGE_RESOLUTION|>--- conflicted
+++ resolved
@@ -193,7 +193,19 @@
     networks:
       - birdie-network
 
-<<<<<<< HEAD
+  # Payment Service
+  payment-service:
+    build: ./payment-service
+    container_name: birdie-payment-service
+    restart: unless-stopped
+    ports:
+      - "3002:3002"   # HTTP endpoint
+      - "50051:50051" # gRPC endpoint
+    env_file:
+      - ./payment-service/.env.docker
+    networks:
+      - birdie-network
+
   matching-service:
     build: ./matching-service
     container_name: birdie-matching-service
@@ -222,18 +234,6 @@
 
     depends_on:
       - mongodb
-=======
-  # Payment Service
-  payment-service:
-    build: ./payment-service
-    container_name: birdie-payment-service
-    restart: unless-stopped
-    ports:
-      - "3002:3002"   # HTTP endpoint
-      - "50051:50051" # gRPC endpoint
-    env_file:
-      - ./payment-service/.env.docker
->>>>>>> 687add91
     networks:
       - birdie-network
 
