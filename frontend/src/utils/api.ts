// API utility functions for gateway integration (axios version)

import axios, { AxiosError, AxiosInstance } from "axios";

// Vite only exposes variables prefixed with VITE_
const GATEWAY_URL =
  (import.meta.env.VITE_GATEWAY_URL as string) || "http://localhost:3000";

export interface ApiResponse<T = any> {
  success: boolean;
  data?: T;
  message?: string;
  error?: string;
}

export interface LoginRequest {
  email: string;
  password: string;
}

export interface RegisterRequest {
  name: string;
  email: string;
  password: string;
  phoneNumber: string;
  skill: string;
  role: string;
}

export interface User {
  id: string;
  email: string;
  name: string;
  role: "admin" | "user";
  phoneNumber?: string;
  skillLevel?: "P" | "S" | "BG" | "N";
  profilePicture?: string;
  joinedDate?: string;
}

export interface AuthResponse {
  user: User;
  token: string;
  expiresIn: string;
}

// Registration types
export interface GuestRegisterRequest {
  name: string;
  phoneNumber: string;
  startTime?: string;
  endTime?: string;
}

export interface MemberRegisterRequest {
  startTime?: string;
  endTime?: string;
}

export interface PlayerItem {
  playerId: string;
  userId?: string | null;
  name: string;
  email?: string;
  phoneNumber?: string;
  startTime?: string;
  endTime?: string;
  status?: string;
  userType?: 'member' | 'guest';
}

class ApiClient {
  private baseURL: string;
  private token: string | null = null;
  private http: AxiosInstance;

  constructor(baseURL: string = GATEWAY_URL) {
    this.baseURL = baseURL;
    // Load token from localStorage if available
    this.token = localStorage.getItem("authToken");
    this.http = axios.create({
      baseURL: this.baseURL,
      headers: {
        "Content-Type": "application/json",
      },
      timeout: 10000,
    });

    // Attach token automatically
    this.http.interceptors.request.use((config) => {
      if (this.token) {
        config.headers = config.headers || {};
        (config.headers as any)["Authorization"] = `Bearer ${this.token}`;
      }
      return config;
    });
  }

  setToken(token: string) {
    this.token = token;
    localStorage.setItem("authToken", token);
  }

  clearToken() {
    this.token = null;
    localStorage.removeItem("authToken");
  }

  private async request<T>(
    endpoint: string,
    options: { method?: string; data?: any; params?: any; headers?: Record<string, string> } = {}
  ): Promise<ApiResponse<T>> {
    try {
      const res = await this.http.request({
        url: endpoint,
        method: (options.method || "GET") as any,
        data: options.data,
        params: options.params,
        headers: options.headers,
      });

      const data = res.data;
      return {
        success: true,
        data: data?.data ?? data,
        message: data?.message,
      };
    } catch (err) {
      const axErr = err as AxiosError<any>;
      const statusText = axErr.response?.status
        ? `HTTP ${axErr.response.status}`
        : "Network error";
      const message = (axErr.response?.data as any)?.message || axErr.message || statusText;
      return { success: false, error: message };
    }
  }

  // Auth endpoints
  async login(credentials: LoginRequest): Promise<ApiResponse<AuthResponse>> {
    return this.request<AuthResponse>("/api/auth/login", {
      method: "POST",
      data: credentials,
    });
  }

  async register(
    userData: RegisterRequest
  ): Promise<ApiResponse<AuthResponse>> {
    return this.request<AuthResponse>("/api/auth/register", {
      method: "POST",
      data: userData,
    });
  }

  async logout(): Promise<ApiResponse> {
    const response = await this.request("/api/auth/logout", { method: "POST" });

    if (response.success) {
      this.clearToken();
    }

    return response;
  }

  async getCurrentUser(): Promise<ApiResponse<User>> {
    try {
      const res = await this.http.get("/api/auth/verify");
      return {
        success: true,
        data: res.data?.user as User,
        message: res.data?.message,
      };
    } catch (err) {
      const axErr = err as AxiosError<any>;
      const message = (axErr.response?.data as any)?.message || axErr.message || "Network error";
      return { success: false, error: message };
    }
  }

  async refreshToken(): Promise<
    ApiResponse<{ token: string; expiresIn: string }>
  > {
    return this.request("/api/auth/refresh", { method: "POST" });
  }

  // Auth user profile by ID (protected)
  async getAuthUser(userId: string): Promise<ApiResponse<{ user: User }>> {
    return this.request(`/api/auth/user/${userId}`);
  }

  // Event endpoints
  async getEvents(params?: {
    limit?: number;
    offset?: number;
    status?: string;
    date?: string;
  }): Promise<ApiResponse<any>> {
    return this.request(`/api/events`, {
      params: {
        limit: params?.limit,
        offset: params?.offset,
        status: params?.status,
        date: params?.date,
      },
    });
  }

  async getEvent(eventId: string): Promise<ApiResponse<any>> {
    return this.request(`/api/events/${eventId}`);
  }

  async createEvent(eventData: any): Promise<ApiResponse<any>> {
    return this.request("/api/events", { method: "POST", data: eventData });
  }

  async updateEvent(
    eventId: string,
    eventData: any
  ): Promise<ApiResponse<any>> {
    return this.request(`/api/events/${eventId}`, { method: "PATCH", data: eventData });
  }

  async deleteEvent(eventId: string): Promise<ApiResponse<any>> {
    return this.request(`/api/events/${eventId}`, { method: "DELETE" });
  }

  // Registration endpoints
  async addGuest(
    eventId: string,
    guest: GuestRegisterRequest
  ): Promise<ApiResponse<any>> {
    return this.request(`/api/registration/events/${eventId}/guests`, {
      method: "POST",
      data: guest,
    });
  }

  async registerMember(
    eventId: string,
    data: MemberRegisterRequest
  ): Promise<ApiResponse<any>> {
    return this.request(`/api/registration/events/${eventId}/members`, {
      method: "POST",
      data,
    });
  }

  async getPlayers(
    eventId: string,
    params?: { limit?: number; offset?: number; status?: string }
  ): Promise<ApiResponse<{ players: PlayerItem[] }>> {
    return this.request(`/api/registration/events/${eventId}/players`, {
      params,
    });
  }

  async cancelPlayer(eventId: string, playerId: string): Promise<ApiResponse<any>> {
    return this.request(`/api/registration/events/${eventId}/players/${playerId}/cancel`, {
      method: "POST",
    });
  }

  async registerForEvent(
    eventId: string,
    registrationData: any
  ): Promise<ApiResponse<any>> {
    return this.request(`/api/registration/events/${eventId}/register`, {
      method: "POST",
      data: registrationData,
    });
  }

  async cancelEventRegistration(
    eventId: string,
    registrationId: string
  ): Promise<ApiResponse<any>> {
    return this.request(
      `/api/registration/events/${eventId}/registrations/${registrationId}/cancel`,
      { method: "PUT" }
    );
  }

  async getEventRegistrations(eventId: string): Promise<ApiResponse<any>> {
    return this.request(`/api/registration/events/${eventId}/registrations`);
  }

<<<<<<< HEAD
  // Settlement endpoints
  async issueSettlement(eventId: string, data: {
    currency?: string;
    shuttlecockCount?: number;
    penaltyFee?: number;
  }): Promise<ApiResponse<any>> {
    return this.request(`/api/settlements/issue`, {
      method: "POST",
      data: {
        event_id: eventId,
        currency: data.currency || 'THB',
        shuttlecockCount: data.shuttlecockCount || 4,
        penaltyFee: data.penaltyFee || 0
      }
    });
=======
  // Venue endpoints
  async getVenues(params?: {
    name?: string;
    rating?: number;
    limit?: number;
    offset?: number;
  }): Promise<ApiResponse<any>> {
    return this.request("/api/event/venues", { params });
  }

  async getVenue(venueId: string): Promise<ApiResponse<any>> {
    return this.request(`/api/event/venues/${venueId}`);
>>>>>>> 1fdf3593
  }
}

// Create and export singleton instance
export const apiClient = new ApiClient();

// Utility function to handle API errors
export const handleApiError = (error: string): string => {
  // Map common error messages to Thai
  const errorMap: Record<string, string> = {
    "Invalid credentials": "อีเมลหรือรหัสผ่านไม่ถูกต้อง",
    "User already exists": "มีผู้ใช้งานนี้ในระบบแล้ว",
    "User not found": "ไม่พบผู้ใช้งาน",
    "Invalid token": "โทเคนไม่ถูกต้อง",
    "Token expired": "โทเคนหมดอายุ",
    "Network error": "ข้อผิดพลาดเครือข่าย",
  };

  return errorMap[error] || error || "เกิดข้อผิดพลาดไม่ทราบสาเหตุ";
};<|MERGE_RESOLUTION|>--- conflicted
+++ resolved
@@ -284,8 +284,7 @@
     return this.request(`/api/registration/events/${eventId}/registrations`);
   }
 
-<<<<<<< HEAD
-  // Settlement endpoints
+    // Settlement endpoints
   async issueSettlement(eventId: string, data: {
     currency?: string;
     shuttlecockCount?: number;
@@ -300,7 +299,8 @@
         penaltyFee: data.penaltyFee || 0
       }
     });
-=======
+  }
+
   // Venue endpoints
   async getVenues(params?: {
     name?: string;
@@ -313,7 +313,6 @@
 
   async getVenue(venueId: string): Promise<ApiResponse<any>> {
     return this.request(`/api/event/venues/${venueId}`);
->>>>>>> 1fdf3593
   }
 }
 
