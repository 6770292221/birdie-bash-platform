--- conflicted
+++ resolved
@@ -20,23 +20,16 @@
   process.env.AUTH_SERVICE_URL || "http://localhost:3001";
 const EVENT_SERVICE_URL =
   process.env.EVENT_SERVICE_URL || "http://localhost:3002";
-<<<<<<< HEAD
-const SETTLEMENT_SERVICE_URL =  process.env.SETTLEMENT_SERVICE_URL || "http://localhost:3005";
-=======
+const SETTLEMENT_SERVICE_URL =  process.env.SETTLEMENT_SERVICE_URL || "http://localhost:3006";
 const REGISTRATION_SERVICE_URL =
   process.env.REGISTRATION_SERVICE_URL || "http://localhost:3005";
->>>>>>> 993738cb
 
 app.use(cors());
 app.use(express.json());
 app.use(attachUserFromJwt(JWT_SECRET));
 
 // Docs aggregator (Swagger UI + merged JSON)
-<<<<<<< HEAD
-registerDocs(app, AUTH_SERVICE_URL, EVENT_SERVICE_URL, SETTLEMENT_SERVICE_URL);
-=======
-registerDocs(app, AUTH_SERVICE_URL, EVENT_SERVICE_URL, REGISTRATION_SERVICE_URL);
->>>>>>> 993738cb
+registerDocs(app, AUTH_SERVICE_URL, EVENT_SERVICE_URL, REGISTRATION_SERVICE_URL, SETTLEMENT_SERVICE_URL);
 
 // Authentication middleware is now in ./middleware/auth
 
@@ -74,11 +67,7 @@
 });
 
 // Routes configuration
-<<<<<<< HEAD
-const routes = getRoutes(AUTH_SERVICE_URL, EVENT_SERVICE_URL, SETTLEMENT_SERVICE_URL);
-=======
-const routes = getRoutes(AUTH_SERVICE_URL, EVENT_SERVICE_URL, REGISTRATION_SERVICE_URL);
->>>>>>> 993738cb
+const routes = getRoutes(AUTH_SERVICE_URL, EVENT_SERVICE_URL, SETTLEMENT_SERVICE_URL, REGISTRATION_SERVICE_URL );
 
 // Setup proxies for each service
 routes.forEach((route) => {
@@ -195,11 +184,8 @@
     console.log("Service endpoints:");
     console.log(` ✅ Auth Service: ${AUTH_SERVICE_URL}`);
     console.log(` ✅ Event Service: ${EVENT_SERVICE_URL}`);
-<<<<<<< HEAD
+    console.log(` ✅ Registration Service: ${REGISTRATION_SERVICE_URL}`);
     console.log(` ✅ Settlement Service: ${SETTLEMENT_SERVICE_URL}`);
-=======
-    console.log(` ✅ Registration Service: ${REGISTRATION_SERVICE_URL}`);
->>>>>>> 993738cb
     console.log(` 📘 Gateway docs: http://localhost:${port}/api-docs`);
   });
 
